FROM registry.suse.com/bci/bci-base:15.5

RUN zypper -n install --no-recommends git-core curl ca-certificates unzip xz gzip sed tar shadow gawk vim-small netcat-openbsd mkisofs openssh-clients && \
    zypper -n clean -a && rm -rf /tmp/* /var/tmp/* /usr/share/doc/packages/* && \
    useradd rancher && \
    mkdir -p /var/lib/rancher /var/lib/cattle /opt/jail /opt/drivers/management-state/bin && \
    chown -R rancher /var/lib/rancher /var/lib/cattle /usr/local/bin

RUN mkdir /root/.kube && \
    ln -s /etc/rancher/k3s/k3s.yaml /root/.kube/k3s.yaml  && \
    ln -s /etc/rancher/k3s/k3s.yaml /root/.kube/config && \
    ln -s /usr/bin/rancher /usr/bin/reset-password && \
    ln -s /usr/bin/rancher /usr/bin/ensure-default-admin
WORKDIR /var/lib/rancher

ARG ARCH=amd64
ARG ETCD_UNSUPPORTED_ARCH
ARG IMAGE_REPO=rancher
ARG SYSTEM_CHART_DEFAULT_BRANCH=dev-v2.8
ARG CHART_DEFAULT_BRANCH=dev-v2.8
ARG PARTNER_CHART_DEFAULT_BRANCH=main
ARG RKE2_CHART_DEFAULT_BRANCH=main
# kontainer-driver-metadata branch to be set for specific branch other than dev/master, logic at rancher/rancher/pkg/settings/setting.go
ARG CATTLE_KDM_BRANCH=dev-v2.8

ENV CATTLE_SYSTEM_CHART_DEFAULT_BRANCH=$SYSTEM_CHART_DEFAULT_BRANCH
ENV CATTLE_CHART_DEFAULT_BRANCH=$CHART_DEFAULT_BRANCH
ENV CATTLE_PARTNER_CHART_DEFAULT_BRANCH=$PARTNER_CHART_DEFAULT_BRANCH
ENV CATTLE_RKE2_CHART_DEFAULT_BRANCH=$RKE2_CHART_DEFAULT_BRANCH
ENV CATTLE_HELM_VERSION v2.16.8-rancher2
# make sure the version number is consistent with the one at the 1) tests/v2/codecoverage/package/Dockerfile, 2) Dockerfile.dapper, 3) go.mod and 4) the setting MachineProvisionImage in pkg/settings/setting.go
ENV CATTLE_MACHINE_VERSION v0.15.0-rancher112
ENV CATTLE_K3S_VERSION v1.28.6+k3s2
ENV CATTLE_MACHINE_PROVISION_IMAGE rancher/machine:${CATTLE_MACHINE_VERSION}
ENV CATTLE_ETCD_VERSION v3.5.9
ENV LOGLEVEL_VERSION v0.1.5
ENV TINI_VERSION v0.18.0
ENV TELEMETRY_VERSION v0.6.2
ENV DOCKER_MACHINE_LINODE_VERSION v0.1.11
ENV LINODE_UI_DRIVER_VERSION v0.5.0
# make sure the version number is consistent with the one at Line 100 of pkg/data/management/machinedriver_data.go
ENV DOCKER_MACHINE_HARVESTER_VERSION v0.6.7
ENV CATTLE_KDM_BRANCH ${CATTLE_KDM_BRANCH}
ENV HELM_VERSION v3.13.3
ENV KUSTOMIZE_VERSION v5.0.1
ENV CATTLE_WINS_AGENT_VERSION v0.4.15
ENV CATTLE_WINS_AGENT_INSTALL_SCRIPT https://raw.githubusercontent.com/rancher/wins/${CATTLE_WINS_AGENT_VERSION}/install.ps1
ENV CATTLE_WINS_AGENT_UNINSTALL_SCRIPT https://raw.githubusercontent.com/rancher/wins/${CATTLE_WINS_AGENT_VERSION}/uninstall.ps1
ENV CATTLE_WINS_AGENT_UPGRADE_IMAGE rancher/wins:${CATTLE_WINS_AGENT_VERSION}
ENV CATTLE_CSI_PROXY_AGENT_VERSION v1.1.3
# make sure the CATTLE_SYSTEM_AGENT_VERSION is consistent with tests/v2/codecoverage/package/Dockerfile
ENV CATTLE_SYSTEM_AGENT_VERSION v0.3.6
ENV CATTLE_SYSTEM_AGENT_DOWNLOAD_PREFIX https://github.com/rancher/system-agent/releases/download
ENV CATTLE_SYSTEM_AGENT_UPGRADE_IMAGE rancher/system-agent:${CATTLE_SYSTEM_AGENT_VERSION}-suc
ENV CATTLE_SYSTEM_AGENT_INSTALLER_IMAGE rancher/system-agent-installer-
# make sure the ENV CATTLE_SYSTEM_AGENT_INSTALL_SCRIPT is consistent with pkg/settings/setting.go to utlize the local version of install script downloaded during build/package
ENV CATTLE_SYSTEM_AGENT_INSTALL_SCRIPT ${CATTLE_SYSTEM_AGENT_DOWNLOAD_PREFIX}/${CATTLE_SYSTEM_AGENT_VERSION}/install.sh
ENV CATTLE_SYSTEM_AGENT_UNINSTALL_SCRIPT ${CATTLE_SYSTEM_AGENT_DOWNLOAD_PREFIX}/${CATTLE_SYSTEM_AGENT_VERSION}/system-agent-uninstall.sh
ENV CATTLE_SYSTEM_UPGRADE_CONTROLLER_CHART_VERSION 103.0.1+up0.6.0

# System charts minimal version
# Deprecated in favor of CATTLE_FLEET_VERSION.
ENV CATTLE_FLEET_MIN_VERSION=""
ARG CATTLE_FLEET_VERSION
ENV CATTLE_FLEET_VERSION=$CATTLE_FLEET_VERSION
ARG CATTLE_RANCHER_WEBHOOK_VERSION
ENV CATTLE_RANCHER_WEBHOOK_VERSION=$CATTLE_RANCHER_WEBHOOK_VERSION
ARG CATTLE_CSP_ADAPTER_MIN_VERSION
ENV CATTLE_CSP_ADAPTER_MIN_VERSION=$CATTLE_CSP_ADAPTER_MIN_VERSION

RUN mkdir -p /var/lib/rancher-data/local-catalogs/system-library && \
    mkdir -p /var/lib/rancher-data/local-catalogs/library && \
    mkdir -p /var/lib/rancher-data/local-catalogs/helm3-library && \
    mkdir -p /var/lib/rancher-data/local-catalogs/v2 && \
    git clone -b $CATTLE_SYSTEM_CHART_DEFAULT_BRANCH --depth 1 https://github.com/rancher/system-charts /var/lib/rancher-data/local-catalogs/system-library && \
    # Temporarily clone from our GitHub's main repo, to avoid unnecessary load
    # in git.rancher.io
    git config --global url."https://github.com/rancher/".insteadOf https://git.rancher.io/ && \
    # Charts need to be copied into the sha256 value of git url computed in https://github.com/rancher/rancher/blob/5ebda9ac23c06e9647b586ec38aa51cc9ff9b031/pkg/catalogv2/git/download.go#L102 to create a unique folder per url
    git clone -b $CATTLE_CHART_DEFAULT_BRANCH --depth 1 https://git.rancher.io/charts /var/lib/rancher-data/local-catalogs/v2/rancher-charts/4b40cac650031b74776e87c1a726b0484d0877c3ec137da0872547ff9b73a721/ && \
    git clone -b $CATTLE_PARTNER_CHART_DEFAULT_BRANCH --depth 1 https://git.rancher.io/partner-charts /var/lib/rancher-data/local-catalogs/v2/rancher-partner-charts/8f17acdce9bffd6e05a58a3798840e408c4ea71783381ecd2e9af30baad65974 && \
    git clone -b $CATTLE_RKE2_CHART_DEFAULT_BRANCH --depth 1 https://git.rancher.io/rke2-charts /var/lib/rancher-data/local-catalogs/v2/rancher-rke2-charts/675f1b63a0a83905972dcab2794479ed599a6f41b86cd6193d69472d0fa889c9 && \
    # Revert the previous change in git.rancher.io from .gitconfig
    rm "${HOME}/.gitconfig" && \
    git clone -b master --depth 1 https://github.com/rancher/charts /var/lib/rancher-data/local-catalogs/library && \
    git clone -b master --depth 1 https://github.com/rancher/helm3-charts /var/lib/rancher-data/local-catalogs/helm3-library

RUN curl -sLf https://github.com/rancher/machine/releases/download/${CATTLE_MACHINE_VERSION}/rancher-machine-${ARCH}.tar.gz | tar xvzf - -C /usr/bin && \
    curl -sLf https://github.com/rancher/loglevel/releases/download/${LOGLEVEL_VERSION}/loglevel-${ARCH}-${LOGLEVEL_VERSION}.tar.gz | tar xvzf - -C /usr/bin && \
    curl -LO https://github.com/linode/docker-machine-driver-linode/releases/download/${DOCKER_MACHINE_LINODE_VERSION}/docker-machine-driver-linode_linux-amd64.zip && \
    unzip docker-machine-driver-linode_linux-amd64.zip -d /opt/drivers/management-state/bin && \
    mkdir -p /usr/share/rancher/ui/assets/ && \
    cp /opt/drivers/management-state/bin/docker-machine-driver-linode /usr/share/rancher/ui/assets/ && \
    rm docker-machine-driver-linode_linux-amd64.zip

RUN curl -LO https://releases.rancher.com/harvester-node-driver/${DOCKER_MACHINE_HARVESTER_VERSION}/docker-machine-driver-harvester-amd64.tar.gz && \
    tar -xf docker-machine-driver-harvester-amd64.tar.gz -C /opt/drivers/management-state/bin && \
    cp /opt/drivers/management-state/bin/docker-machine-driver-harvester /usr/share/rancher/ui/assets/ && \
    rm docker-machine-driver-harvester-amd64.tar.gz

ENV TINI_URL_amd64=https://github.com/krallin/tini/releases/download/${TINI_VERSION}/tini \
    TINI_URL_arm64=https://github.com/krallin/tini/releases/download/${TINI_VERSION}/tini-arm64 \
    TINI_URL_s390x=https://github.com/krallin/tini/releases/download/${TINI_VERSION}/tini-s390x \
    TINI_URL=TINI_URL_${ARCH}

ENV HELM_URL_V2_amd64=https://github.com/rancher/helm/releases/download/${CATTLE_HELM_VERSION}/rancher-helm \
    HELM_URL_V2_arm64=https://github.com/rancher/helm/releases/download/${CATTLE_HELM_VERSION}/rancher-helm-arm64 \
    HELM_URL_V2_s390x=https://github.com/rancher/helm/releases/download/${CATTLE_HELM_VERSION}/rancher-helm-s390x \
    HELM_URL_V2=HELM_URL_V2_${ARCH} \
    HELM_URL_V3=https://get.helm.sh/helm-${HELM_VERSION}-linux-${ARCH}.tar.gz \
    TILLER_URL_amd64=https://github.com/rancher/helm/releases/download/${CATTLE_HELM_VERSION}/rancher-tiller \
    TILLER_URL_arm64=https://github.com/rancher/helm/releases/download/${CATTLE_HELM_VERSION}/rancher-tiller-arm64 \
    TILLER_URL_s390x=https://github.com/rancher/helm/releases/download/${CATTLE_HELM_VERSION}/rancher-tiller-s390x \
    TILLER_URL=TILLER_URL_${ARCH} \
    ETCD_URL=https://github.com/etcd-io/etcd/releases/download/${CATTLE_ETCD_VERSION}/etcd-${CATTLE_ETCD_VERSION}-linux-${ARCH}.tar.gz \
    KUSTOMIZE_URL=https://github.com/kubernetes-sigs/kustomize/releases/download/kustomize/${KUSTOMIZE_VERSION}/kustomize_${KUSTOMIZE_VERSION}_linux_${ARCH}.tar.gz

RUN curl -sLf ${KUSTOMIZE_URL} | tar -xzf - -C /usr/bin

# set up helm 2
RUN curl -sLf ${!HELM_URL_V2} > /usr/bin/rancher-helm && \
    curl -sLf ${!TILLER_URL} > /usr/bin/rancher-tiller && \
    ln -s /usr/bin/rancher-helm /usr/bin/helm && \
    ln -s /usr/bin/rancher-tiller /usr/bin/tiller && \
    chmod +x /usr/bin/rancher-helm /usr/bin/rancher-tiller

# set up helm 3
RUN curl ${HELM_URL_V3} | tar xvzf - --strip-components=1 -C /usr/bin && \
    mv /usr/bin/helm /usr/bin/helm_v3 && \
    chmod +x /usr/bin/kustomize

# Set up K3s: copy the necessary binaries from the K3s image.
COPY --from=rancher/k3s:v1.28.6-k3s2 \
    /bin/blkid \
    /bin/bandwidth \
    /bin/cni \
    /bin/conntrack \
    /bin/containerd \
    /bin/containerd-shim-runc-v2 \
    /bin/ethtool \
    /bin/firewall \
    /bin/ip \
    /bin/ipset \
    /bin/k3s \
    /bin/losetup \
    /bin/pigz \
    /bin/runc \
    /bin/which \
    /bin/aux/xtables-legacy-multi \
    /usr/bin/

RUN ln -s /usr/bin/cni /usr/bin/bridge && \
    ln -s /usr/bin/cni /usr/bin/flannel && \
    ln -s /usr/bin/cni /usr/bin/host-local && \
    ln -s /usr/bin/cni /usr/bin/loopback && \
    ln -s /usr/bin/cni /usr/bin/portmap && \
    ln -s /usr/bin/k3s /usr/bin/crictl && \
    ln -s /usr/bin/k3s /usr/bin/ctr && \
    ln -s /usr/bin/k3s /usr/bin/k3s-agent && \
    ln -s /usr/bin/k3s /usr/bin/k3s-etcd-snapshot && \
    ln -s /usr/bin/k3s /usr/bin/k3s-server && \
    ln -s /usr/bin/k3s /usr/bin/kubectl && \
    ln -s /usr/bin/pigz /usr/bin/unpigz && \
    ln -s /usr/bin/xtables-legacy-multi /usr/bin/iptables && \
    ln -s /usr/bin/xtables-legacy-multi /usr/bin/iptables-save && \
    ln -s /usr/bin/xtables-legacy-multi /usr/bin/iptables-restore && \
    ln -s /usr/bin/xtables-legacy-multi /usr/bin/iptables-translate && \
    ln -s /usr/bin/xtables-legacy-multi /usr/bin/ip6tables && \
    ln -s /usr/bin/xtables-legacy-multi /usr/bin/ip6tables-save && \
    ln -s /usr/bin/xtables-legacy-multi /usr/bin/ip6tables-restore && \
    ln -s /usr/bin/xtables-legacy-multi /usr/bin/ip6tables-translate

RUN curl -sLf ${!TINI_URL} > /usr/bin/tini && \
    mkdir -p /var/lib/rancher/k3s/agent/images/ && \
    curl -sfL ${ETCD_URL} | tar xvzf - --strip-components=1 --no-same-owner -C /usr/bin/ etcd-${CATTLE_ETCD_VERSION}-linux-${ARCH}/etcdctl && \
    curl -sLf https://github.com/rancher/telemetry/releases/download/${TELEMETRY_VERSION}/telemetry-${ARCH} > /usr/bin/telemetry && \
    chmod +x /usr/bin/tini /usr/bin/telemetry && \
    mkdir -p /var/lib/rancher-data/driver-metadata

<<<<<<< HEAD
ENV CATTLE_UI_VERSION 2.8.4-rc1
ENV CATTLE_DASHBOARD_UI_VERSION v2.8.4-rc1
ENV CATTLE_CLI_VERSION v2.8.0-rc2
=======
ENV CATTLE_UI_VERSION 2.8.3
ENV CATTLE_DASHBOARD_UI_VERSION v2.8.3
ENV CATTLE_CLI_VERSION v2.8.3
>>>>>>> cebf1187

# Base UI brand used as a fallback env setting (not user facing) to indicate this is a non-prime install
ENV CATTLE_BASE_UI_BRAND=

# Please update the api-ui-version in pkg/settings/settings.go when updating the version here.
ENV CATTLE_API_UI_VERSION 1.1.11

RUN mkdir -p /var/log/auditlog
ENV AUDIT_LOG_PATH /var/log/auditlog/rancher-api-audit.log
ENV AUDIT_LOG_MAXAGE 10
ENV AUDIT_LOG_MAXBACKUP 10
ENV AUDIT_LOG_MAXSIZE 100
ENV AUDIT_LEVEL 0

RUN mkdir -p /usr/share/rancher/ui && \
    cd /usr/share/rancher/ui && \
    curl -sL https://releases.rancher.com/ui/${CATTLE_UI_VERSION}.tar.gz | tar xvzf - --strip-components=1 && \
    mkdir -p assets/rancher-ui-driver-linode && \
    cd assets/rancher-ui-driver-linode && \
    curl -O https://linode.github.io/rancher-ui-driver-linode/releases/${LINODE_UI_DRIVER_VERSION}/component.js && \
    curl -O https://linode.github.io/rancher-ui-driver-linode/releases/${LINODE_UI_DRIVER_VERSION}/component.css && \
    curl -O https://linode.github.io/rancher-ui-driver-linode/releases/${LINODE_UI_DRIVER_VERSION}/linode.svg && \
    mkdir -p /usr/share/rancher/ui/api-ui && \
    cd /usr/share/rancher/ui/api-ui && \
    curl -sL https://releases.rancher.com/api-ui/${CATTLE_API_UI_VERSION}.tar.gz | tar xvzf - --strip-components=1 && \
    mkdir -p /usr/share/rancher/ui-dashboard/dashboard && \
    cd /usr/share/rancher/ui-dashboard/dashboard && \
    curl -sL https://releases.rancher.com/dashboard/${CATTLE_DASHBOARD_UI_VERSION}.tar.gz | tar xvzf - --strip-components=2 && \
    ln -s dashboard/index.html ../index.html && \
    cd ../../ui/assets && \
    curl -sfL ${CATTLE_SYSTEM_AGENT_DOWNLOAD_PREFIX}/${CATTLE_SYSTEM_AGENT_VERSION}/rancher-system-agent-arm64 -O && \
    curl -sfL ${CATTLE_SYSTEM_AGENT_DOWNLOAD_PREFIX}/${CATTLE_SYSTEM_AGENT_VERSION}/rancher-system-agent-amd64 -O && \
    curl -sfL ${CATTLE_SYSTEM_AGENT_INSTALL_SCRIPT} -o system-agent-install.sh && \
    curl -sfL ${CATTLE_SYSTEM_AGENT_UNINSTALL_SCRIPT} -o system-agent-uninstall.sh && \
    curl -sfL https://github.com/rancher/wins/releases/download/${CATTLE_WINS_AGENT_VERSION}/wins.exe -O && \
    curl -sfL https://acs-mirror.azureedge.net/csi-proxy/${CATTLE_CSI_PROXY_AGENT_VERSION}/binaries/csi-proxy-${CATTLE_CSI_PROXY_AGENT_VERSION}.tar.gz -O && \
    curl -sfL ${CATTLE_WINS_AGENT_INSTALL_SCRIPT} -o wins-agent-install.ps1 \
    curl -sfL ${CATTLE_WINS_AGENT_UNINSTALL_SCRIPT} -o wins-agent-uninstall.ps1

ENV CATTLE_CLI_URL_DARWIN  https://releases.rancher.com/cli2/${CATTLE_CLI_VERSION}/rancher-darwin-amd64-${CATTLE_CLI_VERSION}.tar.gz
ENV CATTLE_CLI_URL_LINUX   https://releases.rancher.com/cli2/${CATTLE_CLI_VERSION}/rancher-linux-amd64-${CATTLE_CLI_VERSION}.tar.gz
ENV CATTLE_CLI_URL_WINDOWS https://releases.rancher.com/cli2/${CATTLE_CLI_VERSION}/rancher-windows-386-${CATTLE_CLI_VERSION}.zip

ARG VERSION=dev
ENV CATTLE_SERVER_VERSION ${VERSION}
COPY entrypoint.sh rancher /usr/bin/
COPY kustomize.sh /usr/bin/
COPY jailer.sh /usr/bin/
COPY k3s-airgap-images.tar /var/lib/rancher/k3s/agent/images/
RUN chmod +x /usr/bin/entrypoint.sh
RUN chmod +x /usr/bin/kustomize.sh

COPY data.json /var/lib/rancher-data/driver-metadata/

ENV CATTLE_AGENT_IMAGE ${IMAGE_REPO}/rancher-agent:${VERSION}
ENV CATTLE_SERVER_IMAGE ${IMAGE_REPO}/rancher
ENV ETCDCTL_API=3

ENV SSL_CERT_DIR /etc/rancher/ssl
VOLUME /var/lib/rancher
VOLUME /var/lib/kubelet
VOLUME /var/lib/cni
VOLUME /var/log

ENV ETCD_UNSUPPORTED_ARCH ${ETCD_UNSUPPORTED_ARCH}

ENTRYPOINT ["entrypoint.sh"]<|MERGE_RESOLUTION|>--- conflicted
+++ resolved
@@ -177,15 +177,11 @@
     chmod +x /usr/bin/tini /usr/bin/telemetry && \
     mkdir -p /var/lib/rancher-data/driver-metadata
 
-<<<<<<< HEAD
+
 ENV CATTLE_UI_VERSION 2.8.4-rc1
 ENV CATTLE_DASHBOARD_UI_VERSION v2.8.4-rc1
-ENV CATTLE_CLI_VERSION v2.8.0-rc2
-=======
-ENV CATTLE_UI_VERSION 2.8.3
-ENV CATTLE_DASHBOARD_UI_VERSION v2.8.3
 ENV CATTLE_CLI_VERSION v2.8.3
->>>>>>> cebf1187
+
 
 # Base UI brand used as a fallback env setting (not user facing) to indicate this is a non-prime install
 ENV CATTLE_BASE_UI_BRAND=
